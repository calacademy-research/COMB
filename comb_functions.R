--- conflicted
+++ resolved
@@ -167,7 +167,7 @@
   return(p)
 }
 
-<<<<<<< HEAD
+
 #adjusted logit_to_p for the label smoothing
 #that adds about 0.1 in probability space ... 
 #a sum of this is ~ a count with confidence
@@ -185,7 +185,7 @@
   p <- if_else(p < 0, 0, p)#
   return(p)
 }
-=======
+
 # FUNCTIONS FROM JAGSUI ------------
 #Functions for manipulating and extracting info from mcmc.list-class objects
 #from package rjags/coda
@@ -256,5 +256,4 @@
   n_iter <- nrow(samples[[1]])
   matrix(unlist(psamples), nrow=n_iter, ncol=n_chain)
 }
-#------------------------------------------------------------------------------
->>>>>>> cc60b3d6
+#------------------------------------------------------------------------------