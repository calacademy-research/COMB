--- conflicted
+++ resolved
@@ -18,10 +18,7 @@
 library(forcats)
 library(data.table)
 
-<<<<<<< HEAD
-=======
 here <- here()
->>>>>>> f40debc0
 
 source(here("comb_functions.R"))
 
