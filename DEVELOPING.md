--- conflicted
+++ resolved
@@ -15,21 +15,6 @@
 
 ## Development Tools
 
-<<<<<<< HEAD
-### Jupyter Notebook
-
-(Optional) If you would like to be able to run R .ipynb files from other
-contributors or to author your own, you can run a local Jupyter notebook. The
-IRkernel package is already installed in the project R environment by renv. For
-the rest:
-
-1. [Install Jupyter](https://jupyter.org/install).
-2. Run the R script ```infrastructure/install_jupyter_r_kernel.R``` from the
-   project R environment.
-3. Run ```jupyter notebook``` or ```jupyter lab``` according to your preference
-   and which are installed.
-4. In your browser, find or create the .ipynb you are interested in.
-=======
 ### renv
 
 #### First-time setup
@@ -53,4 +38,17 @@
 you needed to install a package, please also run ```renv::snapshot()``` and
 include the changes to the lockfile in the commit that adds the library()
 statement.
->>>>>>> bed63cd4
+
+### Jupyter Notebook
+
+(Optional) If you would like to be able to run R .ipynb files from other
+contributors or to author your own, you can run a local Jupyter notebook. The
+IRkernel package is already installed in the project R environment by renv. For
+the rest:
+
+1. [Install Jupyter](https://jupyter.org/install).
+2. Run the R script ```infrastructure/install_jupyter_r_kernel.R``` from the
+   project R environment.
+3. Run ```jupyter notebook``` or ```jupyter lab``` according to your preference
+   and which are installed.
+4. In your browser, find or create the .ipynb you are interested in.