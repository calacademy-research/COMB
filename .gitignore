# History files
.Rhistory
.Rapp.history

# Session Data files
.RData

# User-specific files
.Ruserdata

# Example code in package build process
*-Ex.R

# Output files from R CMD build
/*.tar.gz

# Output files from R CMD check
/*.Rcheck/

# RStudio files
.Rproj.user/

# produced vignettes
vignettes/*.html
vignettes/*.pdf

# OAuth2 token, see https://github.com/hadley/httr/releases/tag/v0.3
.httr-oauth

# knitr and R markdown default cache directories
*_cache/
/cache/

# Temporary files created by R markdown
*.utf8.md
*.knit.md

# R Environment Variables
.Renviron

# Project Specific - gitignoring inputs as they are too big for git and can be built through code
acoustic/**/input/
point_counts/**/input/
# Data dependency symlinks
models/input/*
!models/input/aru2point.csv
!models/input/dataML_tall.csv
!models/input/latlong.csv
!models/input/PC_delinted.csv

# Project Specific - gitignoring outputs as they are too big for git and can be built through code
input/
output/

# Jupyter scratch directory
.ipynb_checkpoints/

#notebook renderings
*.html
*.pdf

<<<<<<< HEAD
#mac hidden files
.DS_Store
=======
#
.DS_Store
spatial/.DS_Store
>>>>>>> 1010142f
<|MERGE_RESOLUTION|>--- conflicted
+++ resolved
@@ -59,11 +59,6 @@
 *.html
 *.pdf
 
-<<<<<<< HEAD
-#mac hidden files
-.DS_Store
-=======
 #
 .DS_Store
-spatial/.DS_Store
->>>>>>> 1010142f
+spatial/.DS_Store