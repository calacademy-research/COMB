#' model_read_lib: Functions to read observations used in JAGS models
#'
#' readCombined is the "do everything" function.
#'
#' This file defines functions for reading scores indexed by some subset of
#' (Species, Year, Point, Visit). Some functions deal with "scores" generically.
#' Higher-level functions for reading point count data, ML outputs, and the
#' combination of the two, call into the generic functions and collect the
#' output under qualified names.
#'
#' The high-level functions aim to make their outputs data lists, where the
#' names are a superset of those used in JAGS models from `AHMbook`.
NULL

library(dplyr)
library(here)
library(lubridate)
library(readr)
library(stringr)
library(tibble)

# All of these are symlinks, which adds a layer of indirection, so we don't do
# any drive_sync here.
latlongPath <- here("models/input/latlong.csv")
aru2pointPath <- here("models/input/aru2point.csv")
dataMlPath <- here("models/input/dataML_top1.csv")
pointCountsPath <- here("models/input/PC_delinted.csv")

# The functions in this library are ordered approximately top-down, from those
# most likely to be called by a dependent script to those most purely internal /
# supportive of other functions in this library.

#' Reads point counts and ML model outputs and structures for JAGS
#'
#' The output is a data list, the most notable names of which are:
#'
#'   - `y.ind`: binary point counts
#'   - `y.pc`: raw point counts
#'   - `y.aru`: ML detection counts
#'
#' The values of there are all multidimensional arrays of the same shape, one
#' of:
#'
#'   - [species, years, sites, visits]
#'   - [species, sites, visits]
#'   - [years, sites, visits]
#'   - [sites, visits]
#'
#' according to whether the squeeze param is TRUE and to the lengths of the
#' species and years params (Note that the squeezed versions keep the same
#' ordering of dimensions as the full version.)
#'
#' The returned data list also includes many other names conventional in the
#' JAGS models in `AHMbook`.
#'
#' @param species Vector of species codes in the same format as the input CSV.
#'   Order determines the indexing of the species axis.
#' @param years Vector of integer years. Order determines the indexing of the
#'   year axis.
#' @param beginTime Optional `lubridate::duration` offset since midnight for
#'   which all earlier-in-day scores should be dropped.
#' @param endTime Optional `lubridate::duration` offset since midnight for which
#'   all later-in-day scores should be dropped.
#' @param visitAggregation 'file' or 'day', indicating which scope to group at
#'   before sorting the groups by time onto the visits axis. (Only applies to
#'   ARU visits.)
#' @param visitLimit Only this many visits will be kept, per the definition and
#'   ordering determined by visitAggregation. (Only applies to ARU visits.)
#' @param thresholdOptions list with two names
#'     - value: numeric scalar to use the same threshold for all species or
#'       vector of per-species thresholds, indexed the same as the species
#'       param.
#'     - is.quantile: Whether the threshold values should be interpreted as
#'       quantiles of all scores.
#' @param squeeze Whether to drop the year or species axes when their size is 1.
#'   This lets this same function work for any rank of counts matrix assumed by
#'   the downstream JAGS model.
#'
#' @return list of data, including all variable names used in JAGS models as
#'   well as additional values for reference.
#'   - Indices
#'     - indices: list with names (species, year, point, visit.pc, visit.aru),
#'       where the values are data.tables that give the 1:1 mapping from indices
#'       to the corresponding values ((Species, Species_Index), etc.)
#'   - Dimensions
#'     - nspecies: Maximum index on the species axis.
#'     - nyears: Maximum index on the year axis.
#'     - nsites: Maximum index on the point axis.
#'     - nsurveys.pc: The number of point counts. (Inner dimension of y.pc and
#'       y.ind.)
#'     - nsurveys.aru: The number ARU "visits" count. (Inner dimension of y.aru.
#'       See also visitAggregation.)
#'   - Counts
#'     - y.ind: Binarized point counts (occupancy per observers).
#'     - y.pc: Raw point counts.
#'     - y.aru: Count of above-threshold ML scores.
#'   - Scores
#'     - nsamples: The number of above-threshold ML scores.
#'     - speciesid: Species indices corresponding to score.
#'     - yearid: Year indices corresponding to score.
#'     - siteid: Site indices corresponding to score.
#'     - occid: ARU "visit" index corresponding to score.
#'     - score: Vector of scores. (As a check, (len(score) == sum(y.aru)).)
#'
#' @export
readCombined <- function(species, years, beginTime = NA, endTime = dhours(10),
                         visitAggregation = "file", visitLimit = NA,
                         thresholdOptions = list(
                           value = -2.0,
                           is.quantile = F
                         ),
                         squeeze = T) {
  outerIndices <- buildOuterIndices(species, years)
  pointCountData <- readPointCounts(outerIndices, squeeze = squeeze)
  aruData <- readML(
    outerIndices,
    beginTime = beginTime, endTime = endTime,
    visitAggregation = visitAggregation, visitLimit = visitLimit,
    thresholdOptions = thresholdOptions, squeeze = squeeze
  )
  combineJagsData(pointCountData, aruData)
}

#' Combines point counts with ML outputs based on ARU data
#'
#' This is a restructuring method that combines the data lists returned by
#' point-count-specific and ML-specific functions. Mainly, this means checking
#' the consistency of the outer indices and qualifying names.
#'
#' @param pointCountData JAGS data list based on point counts. Usually the
#'   output of readPointCounts.
#' @param aruData JAGS data list based on ML detections from ARUs. Usually the
#'   output of readML.
#'
#' @return list of data for JAGS. It is roughly a union of pointCountData and
#'   aruData, with common names keps only once and with qualifying suffixes
#'   appended to names that collide (y, nvisits). For full detail, see the
#'   documentation of readComined.
#'
#' @export
combineJagsData <- function(pointCountData, aruData) {
  # Make sure that point count and ML indices correspond 1:1, in order.
  outerIndexNames <- c("species", "year", "point")
  getOuterIndices <- function(data) {
    data$indices[outerIndexNames]
  }
  outerIndices <- getOuterIndices(pointCountData)
  stopifnot(identical(outerIndices, getOuterIndices(aruData)))
  
  s <- aruData$sparseScore # alias for readability
  
  list(
    indices = c(
      outerIndices,
      list(
        visit.pc = pointCountData$indices$visit,
        visit.aru = aruData$indices$visit
      )
    ),
    nspecies = max(outerIndices$species$Species_Index),
    nyears = max(outerIndices$year$Year_Index),
    nsites = max(outerIndices$point$Point_Index),
    nsurveys.pc = max(pointCountData$indices$visit$Visit_Index),
    nsurveys.aru = max(aruData$indices$visit$Visit_Index),
    y.ind = pointCountData$y,
    y.pc = pointCountData$y.raw,
    y.aru = aruData$y,
    # ARU scores (sparse)
    nsamples = nrow(s),
    speciesid = s$Species_Index,
    yearid = s$Year_Index,
    siteid = s$Point_Index,
    occid = s$Visit_Index,
    score = s$Score
  )
}

#' Reads point counts and builds a JAGS data list
#'
#' This is the point-count-specific branch of readCombined. See the
#' documentation there for full details.
#'
#' @param outerIndices List of the form returned by buildOuterIndices. Passing
#'   the same to readML ensures consistent intrepretation of [species, year,
#'   point] indices.
#'
#' @return return JAGS data list as returned by readCombined except that y.ind
#'   is named just y, nsurveys.pc is named just nsurveys, and ARU-specific names
#'   are not present.
#'
#' @export
readPointCounts <- function(outerIndices, squeeze = T) {
  counts <- read_csv(
    pointCountsPath,
    col_types = cols(
      observer_fk = col_character(),
      birdCode_fk = col_character(),
      abun = col_integer(),
      point_ID_fk = col_integer(),
      year = col_integer(),
      visit = col_integer(),
      DateTime = col_datetime()
    )
  ) %>% mutate(
    Species = birdCode_fk, Year = year(DateTime),
    Point = point_ID_fk, Visit = visit, Score = abun
  )
  
  # (y == 1 if occupied) can be had by treating counts as "scores" and setting
  # the threshold to 0.
  visits <- counts %>%
    select(Year, Point, Visit) %>%
    distinct()
  scores <- counts %>%
    filter(Score > 0) %>%
    select(Species, Year, Point, Visit, Score)
  countsData <- structureForJags(outerIndices, visits, scores,
                                 visitLimit = NA,
                                 squeeze = squeeze
  )
  
  # Add raw counts to the data list, to give the option of modeling a rate of
  # observer counts.
  indices <- buildFullIndices(outerIndices, visits, visitLimit = NA)
  sparseRawCounts <- counts %>%
    inner_join(indices$full, by = c("Species", "Year", "Point", "Visit")) %>%
    select(Species_Index, Year_Index, Point_Index, Visit_Index, Score)
  y.raw <- sparseToDense(sparseRawCounts, indices$full)
  dimnames(y.raw)[[1]] <- indices$species$Species
  dimnames(y.raw)[[2]] <- indices$year$Year
  dimnames(y.raw)[[3]] <- indices$point$Point
  
  c(countsData, list(y.raw = y.raw))
}

#' Reads and structures machine learning model outputs
#'
#' This is the ARU-specific branch of readCombined. See the documentation there
#' for full details.
#'
#' @param outerIndices List of the form returned by buildOuterIndices. Passing
#'   the same to readPointCounts ensures consistent intrepretation of [species,
#'   year, point] indices.
#'
#' @return return JAGS data list as returned by readCombined except that y.aru
#'   is named just y, nsurveys.aru is named just nsurveys, and point
#'   count-specific names are not present.
#'
#' @export
readML <- function(outerIndices, beginTime = NA, endTime = dhours(10),
                   visitAggregation = "file", visitLimit = NA,
                   thresholdOptions = list(value = -2.0, is.quantile = F),
                   squeeze = T) {
  aru2point <- readAru2point()
  mlTibble <- readDataMl(
    outerIndices$species$Species,
    outerIndices$year$Year,
    beginTime,
    endTime
  )
  
  # Visits
  if (visitAggregation == "file") {
    addVisitKeys <- function(.) {
      mutate(., Year = year(Date_Time), Visit = Date_Time)
    }
  } else if (visitAggregation == "day") {
    addVisitKeys <- function(.) {
      mutate(., Year = year(Date_Time), Visit = yday(Date_Time))
    }
  }
  visits <- aru2point %>%
    mutate(Date_Time = parse_date_time(
      str_extract(filename, "\\d{8}_\\d{6}"), "%Y%m%d_%H%M%S"
    )) %>%
    filterTimeOfDay(beginTime = beginTime, endTime = endTime) %>%
    select(Point = point, Date_Time) %>%
    addVisitKeys() %>%
    select(Year, Point, Visit, Date_Time)
  
  # Scores
  if (length(thresholdOptions$value) != 1) {
    # TODO: Handle per-species array of thresholds.
    stop("per-species thresholds are not implemented")
  }
  if (thresholdOptions$is.quantile) {
    stop("quantile thresholds are not implemented")
  }
  threshold <- thresholdOptions$value
  species <- outerIndices$species$Species
  years <- outerIndices$year$Year
  scores <- mlTibble %>%
    filter(Score > threshold) %>%
    addVisitKeys() %>%
    select(Species, Year, Point, Visit, Score)
  
  structureForJags(outerIndices, visits, scores,
                   visitLimit = visitLimit,
                   squeeze = squeeze
  )
}

#' Builds a JAGS data list
#'
#' This adds a visits dimension to the indices, build a "y matrix" that
#' tabulates score counts along the index dimensions and gives names that match
#' `AHMbook` examples to the columns of the scores table.
#'
#' @param outerIndices List of value-to-index tables as returned by
#'   buildOuterIndices. Used to keep index meanings consistent.
#' @param visits Table with (Year, Point, Visit) columns that will be sorted and
#'   to assign a Visit_Index scoped to each (Year, Point).
#' @param visitLimit Optional maximum Visit_Index to consider. Visits assigned
#'   higher indices will be silently ignored.
#' @param scores Table of above-threshold scores with columns (Species, Year,
#'   Point, Visit, Score). Counts of these become the "y matrix."
#' @param squeeze Whether to drop the year or species axes when their size is 1.
#'   This lets this same function work for any rank of counts matrix assumed by
#'   the downstream JAGS model.
#'
#' @return JAGS data list as returned by readCombined except that the names are
#'   unqualified.
#'
#' @export
structureForJags <- function(outerIndices, visits, visitLimit = NA, scores,
                             squeeze = T) {
  indices <- buildFullIndices(outerIndices, visits, visitLimit = visitLimit)
  
  # Scores
  sparseScores <- scores %>%
    select(Species, Year, Point, Visit, Score) %>%
    inner_join(indices$full, by = c("Species", "Year", "Point", "Visit")) %>%
    select(Species_Index, Year_Index, Point_Index, Visit_Index, Score)
  
  # Counts
  groupByIndices <- function(.) {
    group_by(., Species_Index, Year_Index, Point_Index, Visit_Index)
  }
  initialCounts <- indices$full %>% # visited points start from 0
    groupByIndices() %>%
    summarise(Count = 0, .groups = "drop")
  scoreCounts <- sparseScores %>%
    groupByIndices() %>%
    summarise(Count = n(), .groups = "drop")
  sparseCounts <- rbind(initialCounts, scoreCounts) %>%
    groupByIndices() %>%
    summarise(Count = sum(Count), .groups = "drop")
  
  y.full <- sparseToDense(sparseCounts, indices$full)
  dimnames(y.full)[[1]] <- indices$species$Species
  dimnames(y.full)[[2]] <- indices$year$Year
  dimnames(y.full)[[3]] <- indices$point$Point
  
  if (squeeze) {
    y <- drop(y.full)
  } else {
    y <- y.full
  }
  
  list(
    # for reference
    indices = indices,
    sparseScores = sparseScores,
    sparseCounts = sparseCounts,
    
    # for JAGS
    nspecies = dim(y.full)[1],
    nyears = dim(y.full)[2],
    nsites = dim(y.full)[3],
    nsurveys = dim(y.full)[4],
    y = y,
    nsamples = nrow(sparseScores),
    speciesid = sparseScores$Species_Index,
    yearid = sparseScores$Year_Index,
    siteid = sparseScores$Point_Index,
    occid = sparseScores$Visit_Index,
    score = sparseScores$Score
  )
}

#' Creates value-to-index tables for the (species, year, point) axes
#'
#' Unlike the visits axis, these axes are independent of survey method, i.e.
#' whether or how many times a point was surveyed. Therefore the indexing into
#' these axes (ordering of dimnames) can match for ARU and point count
#' matrices. This function builds and returns a data structure specifying that
#' ordering that is passed to both ARU and point count read methods and can also
#' be used for reference.
#'
#' @param species vector of species codes whose order determines species axis
#'   indices.
#' @param years vector of years whose order determines year axis indices.
#'
#' @return list of tables (species = (Species, Species_Index), etc.)
#'
#' @export
buildOuterIndices <- function(species, years) {
  latlong <- readLatlong()
  
  species <- tibble(Species = species)
  speciesIndices <- species %>% mutate(Species_Index = seq_along(Species))
<<<<<<< HEAD

  years <- tibble(Year = as.numeric(years))
=======
  
  years <- tibble(Year = years)
>>>>>>> e379a3e4
  yearIndices <- years %>% mutate(Year_Index = seq_along(Year))
  
  points <- latlong %>%
    select(Point) %>%
    distinct() %>%
    arrange(Point)
  pointIndices <- points %>% mutate(Point_Index = seq_along(Point))
  
  list(
    species = speciesIndices,
    year = yearIndices,
    point = pointIndices
  )
}

#' Adds $visit and $full to a list of index tables
#'
#' The length and of the visits axis and the interpretation of its indices can
#' vary with survey method. This function takes a table of visits, assigns them
#' visit indices, and returns an extended version of the indices data structure
#' given as a param.
#'
#' @param outerIndices list of tables (species = (Species, Species_Index),
#'   year = (Year, Year_Index), point = (Point, Point_Index)) specifying the
#'   value-to-index assignments for the axes that are independent of survey
#'   method.
#' @param visits table with columns (Year, Point, Visit) for a particular survey
#'   method.
#' @param visitLimit Optional. When specified, visits assigned greater indices
#'   will be omitted.
#'
#' @return list like the outerIndices param but extended by (visit = (Visit,
#'   Visit_Index), full = join of all other indices). Any table with all of
#'   (Species, Year, Point, Visit) can be joined on those values to indices$full
#'   in order to get the corresponding (Species_Index, Year_Index, Point_Index,
#'   Visit_Index).
#'
#' @export
buildFullIndices <- function(outerIndices, visits, visitLimit = NA) {
  visits <- visits %>%
    select(Year, Point, Visit) %>%
    distinct() %>%
    inner_join(outerIndices$year, by = "Year")
  visitIndices <- visits %>%
    group_by(Year, Point) %>%
    arrange(Year, Point, Visit) %>% # order important for seq_along
    mutate(Visit_Index = seq_along(Visit))
  if (!is.na(visitLimit)) {
    visitIndices <- visitIndices %>% filter(Visit_Index <= visitLimit)
  }
  
  fullIndices <- visitIndices %>%
    inner_join(outerIndices$point, by = "Point") %>%
    full_join(outerIndices$species, by = character()) %>%
    select(
      Species_Index, Year_Index, Point_Index, Visit_Index,
      Species, Year, Point, Visit
    ) %>%
    arrange(Species_Index, Year_Index, Point_Index, Visit_Index)
  
  c(
    outerIndices,
    list(
      visit = visitIndices,
      full = fullIndices
    )
  )
}

#' Reads machine learning model outputs
#'
#' Reads from "tall" score CSV file(s), filters to a specified time-of-day
#' interval, and concatenates if necessary.
#'
#' @param species Vector of species codes to include in the result.
#' @param years Vector of numeric years to include in the result.
#' @param beginTime Optional `lubridate::duration` offset since midnight for
#'   which all earlier-in-day scores should be dropped.
#' @param endTime Optional `lubridate::duration` offset since midnight for which
#'   all later-in-day scores should be dropped.
#'
#' @return a single tibble with columns [Species, Point, Date_Time, Score]
#'
#' @export
readDataMl <- function(species, years, beginTime = NA, endTime = dhours(10)) {
  fread(
    dataMlPath,
    colClasses = c(
      species = "character",
      point = "integer",
      Date_Time = "Date",
      logit = "double"
    )
  ) %>%
    select(Species = species, Point = point, Date_Time, Score = logit) %>%
    filter(Species %in% species) %>%
    filter(year(Date_Time) %in% years) %>%
    filterTimeOfDay(beginTime = beginTime, endTime = endTime)
}

#' Reads latlong.csv
#'
#' This is the authoritative manifest of points. It provides a consistent
#' assignment of Point_Index for all arrays indexed by point.
#'
#' @return return tibble of (point, latitude, longitude), in the original order
#'   of latlong.csv.
#'
#' @export
readLatlong <- function() {
  read_csv(
    latlongPath,
    col_names = c("Point", "Latitude", "Longitude"),
    col_types = list(
      Point = col_integer(),
      Latitude = col_double(),
      Longitude = col_double()
    )
  )
}

#' Reads aru2point.csv
#'
#' This provides a manifest of ARU filenames and a mapping of filename to point
#' (where the ARU was at the time). Since the filename includes the time that
#' recording began, this is also is the authoritative manifest of ARU "visits."
#'
#' @return return tibble of (filename, point) for rows where point is defined.
#'
#' @export
readAru2point <- function() {
  read_csv(
    aru2pointPath,
    col_types = cols(
      filename = col_character(),
      point = col_integer(),
    )
  ) %>%
    filter(point > 0)
}

#' Filters to a time-of-day interval
#'
#' @param t tibble with a Date_Time column that informs the filtering.
#' @param beginTime Optional `lubridate::duration` to filter out rows with
#'   Date_Time less than this duration from their most recent midnight.
#' @param endTime Optional `lubridate::duration` to filter out rows with
#'   Date_Time greater than or equal to this duration from their most recent
#'   midnight.
#'
#' @return the filtered version of the input. This is intended to be used with
#'   the pipe operator.
filterTimeOfDay <- function(t, beginTime = NA, endTime = NA) {
  if (!is.na(beginTime)) {
    t <- t %>% filter((Date_Time - floor_date(Date_Time, "day")) >= beginTime)
  }
  if (!is.na(endTime)) {
    t <- t %>% filter((Date_Time - floor_date(Date_Time, "day")) < endTime)
  }
  t
}

#' Creates and populates a multidimensional array from (indices, values)
#'
#' This is similar to as.matrix(sparseMatrix), except that indices not included
#' in the entryTable param get a value of NA instead of 0.
#'
#' @param entryTable data.frame where the last column has the values to place
#'   into the returned array and where the rest of the columns, in order, are
#'   the indices where they will be placed.
#' @param indexTable data.frame with "index" columns corresponding to the names
#'   of all but the last column of entryTable. The columnwise maximums become
#'   the dimensions of the returned array.
#'
#' @return return array with the values-at-indices specified in entryTable and
#'   NA at indices where no value was specified.
sparseToDense <- function(entryTable, indexTable) {
  valueCol <- ncol(entryTable)
  indexNames <- names(entryTable)[-valueCol]
  dims <- sapply(indexTable[indexNames], max)
  
  indices <- entryTable[indexNames]
  values <- entryTable[, valueCol]
  
  dense <- array(NA, dims)
  dense[as.matrix(indices)] <- unlist(values)
  dense
}<|MERGE_RESOLUTION|>--- conflicted
+++ resolved
@@ -23,7 +23,7 @@
 # any drive_sync here.
 latlongPath <- here("models/input/latlong.csv")
 aru2pointPath <- here("models/input/aru2point.csv")
-dataMlPath <- here("models/input/dataML_top1.csv")
+dataMlPath <- here("models/input/dataML_tall.csv")
 pointCountsPath <- here("models/input/PC_delinted.csv")
 
 # The functions in this library are ordered approximately top-down, from those
@@ -399,13 +399,8 @@
   
   species <- tibble(Species = species)
   speciesIndices <- species %>% mutate(Species_Index = seq_along(Species))
-<<<<<<< HEAD
-
-  years <- tibble(Year = as.numeric(years))
-=======
   
   years <- tibble(Year = years)
->>>>>>> e379a3e4
   yearIndices <- years %>% mutate(Year_Index = seq_along(Year))
   
   points <- latlong %>%
@@ -424,7 +419,7 @@
 #' Adds $visit and $full to a list of index tables
 #'
 #' The length and of the visits axis and the interpretation of its indices can
-#' vary with survey method. This function takes a table of visits, assigns them
+#' vary with survey method. This funtion takes a table of visits, assigns them
 #' visit indices, and returns an extended version of the indices data structure
 #' given as a param.
 #'
@@ -491,13 +486,13 @@
 #'
 #' @export
 readDataMl <- function(species, years, beginTime = NA, endTime = dhours(10)) {
-  fread(
+  read_csv(
     dataMlPath,
-    colClasses = c(
-      species = "character",
-      point = "integer",
-      Date_Time = "Date",
-      logit = "double"
+    col_types = cols(
+      species = col_character(),
+      point = col_integer(),
+      Date_Time = col_datetime(),
+      logit = col_double()
     )
   ) %>%
     select(Species = species, Point = point, Date_Time, Score = logit) %>%
