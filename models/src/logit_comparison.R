#logit_comparison.R
#graphic to show logit distributions
library(ggplot2)
library(dplyr)
library(ggarrange)
library(ggpubr)

dataML_tall <- fread(paste0(here, "/acoustic/data_ingest/output/dataML_tall.csv"))

<<<<<<< HEAD
focsp1 <- "NAWA"
=======
focsp1 <- "NOFL"
>>>>>>> 032e0fd6

dataML_tall %>%
  # filter(Date_Time =="2020-06-12 05:30:00") %>%
  # filter(point == "408") %>%
  dplyr::arrange(Start_Time) %>%
  dplyr::filter(logit < 5) %>%
  mutate(focal_species = if_else(species == focsp1, "yes", "no")) %>% 
  ggplot(., aes(x=logit, color = focal_species)) +
<<<<<<< HEAD
  geom_density(adjust = .5) +
=======
  geom_density(adjust = .25) +
>>>>>>> 032e0fd6
  # ylim(1, 200) +
  scale_y_continuous(trans = "log") +
  labs(title=paste("Logits for a single species",
                   focsp1, "versus all others")) +
  # Add mean line
  geom_vline(data = . %>%
               group_by(focal_species) %>%
               summarize(focal_species_mean = exp(mean(log(logit+4)))),
             mapping = aes(xintercept = focal_species_mean),
             color = c(2,3), linetype="dashed", size=1)


<<<<<<< HEAD
# model.0 <- lm(log(y - theta.0) ~ x, data=data.df)  

## Not run:  lambda1 <- exp(1); lambda2 <- exp(3)
(phi <- logitlink(-1, inverse = TRUE))
mdata <- data.frame(y1 = rexp(nn <- 1000, lambda1))
mdata <- transform(mdata, y2 = rexp(nn, lambda2))
mdata <- transform(mdata, Y  = ifelse(runif(nn) < phi, y1, y2))
fit <- vglm(Y ~ 1, mix2exp, data = mdata, trace = TRUE)
coef(fit, matrix = TRUE)

# Compare the results with the truth
round(rbind('Estimated' = Coef(fit),
            'Truth' = c(phi, lambda1, lambda2)), digits = 2)

with(mdata, hist(Y, prob = TRUE, main = "Orange=estimate, blue=truth"))
abline(v = 1 / Coef(fit)[c(2, 3)],  lty = 2, col = "orange", lwd = 2)
abline(v = 1 / c(lambda1, lambda2), lty = 2, col = "blue", lwd = 2)

## End(Not run)
=======
model.0 <- lm(log(y - theta.0) ~ x, data=data.df)  


>>>>>>> 032e0fd6

###NOT WORKING 

#a function to compare two species logits
logitPlot <- function(dataML_tall, focsp1, focsp2){
  pfocsp1 <- NULL 
  pfocsp2 <- NULL
  #get dataML (see appropriate 'output' ... )
  dataML_tall %>%
    filter(Date_Time =="2020-06-12 05:30:00") %>%
    filter(point == "408") %>%
    arrange(Start_Time) %>%
    mutate(focal_species = if_else(species == focsp1, "yes", "no")) %>%
    ggplot(., aes(x=logit, color = focal_species)) +
    geom_density(adjust = .5) +
    # xlim(-2, 4) +
    labs(title=paste("Logits for a single species",
                     focsp1, "versus all others")) +
    # Add mean line
    geom_vline(data = . %>%
                 group_by(focal_species) %>%
                 summarize(focal_species_mean = mean(logit)),
               mapping = aes(xintercept = focal_species_mean),
               color = c(2,3), linetype="dashed", size=1) -> pfocsp1
  dataML_tall %>%
    filter(Date_Time =="2020-06-12 05:30:00") %>%
    filter(point == "408") %>%
    dplyr::arrange(Start_Time) %>%
    mutate(focal_species = if_else(species == focsp2, "yes", "no")) %>%
    ggplot(., aes(x=logit, color = focal_species)) +
    geom_density(adjust = .5) +
    # xlim(-2, 4) +
    labs(title=paste("Logits for a single species",
                     focsp2, "versus all others")) +
    # Add mean line
    geom_vline(data = . %>%
                 group_by(focal_species) %>%
                 summarize(focal_species_mean = mean(logit)),
               mapping = aes(xintercept = focal_species_mean),
               color = c(2,3), linetype="dashed", size=1) -> pfocsp2
  ggarrange(pfocsp1,pfocsp2)
  # rm(pfocsp1,pfocsp2)
}

logitPlot(dataML_tall,"BBWO","NOFL")<|MERGE_RESOLUTION|>--- conflicted
+++ resolved
@@ -7,11 +7,8 @@
 
 dataML_tall <- fread(paste0(here, "/acoustic/data_ingest/output/dataML_tall.csv"))
 
-<<<<<<< HEAD
-focsp1 <- "NAWA"
-=======
+
 focsp1 <- "NOFL"
->>>>>>> 032e0fd6
 
 dataML_tall %>%
   # filter(Date_Time =="2020-06-12 05:30:00") %>%
@@ -20,11 +17,7 @@
   dplyr::filter(logit < 5) %>%
   mutate(focal_species = if_else(species == focsp1, "yes", "no")) %>% 
   ggplot(., aes(x=logit, color = focal_species)) +
-<<<<<<< HEAD
-  geom_density(adjust = .5) +
-=======
   geom_density(adjust = .25) +
->>>>>>> 032e0fd6
   # ylim(1, 200) +
   scale_y_continuous(trans = "log") +
   labs(title=paste("Logits for a single species",
@@ -37,7 +30,6 @@
              color = c(2,3), linetype="dashed", size=1)
 
 
-<<<<<<< HEAD
 # model.0 <- lm(log(y - theta.0) ~ x, data=data.df)  
 
 ## Not run:  lambda1 <- exp(1); lambda2 <- exp(3)
@@ -57,11 +49,7 @@
 abline(v = 1 / c(lambda1, lambda2), lty = 2, col = "blue", lwd = 2)
 
 ## End(Not run)
-=======
 model.0 <- lm(log(y - theta.0) ~ x, data=data.df)  
-
-
->>>>>>> 032e0fd6
 
 ###NOT WORKING 
 
