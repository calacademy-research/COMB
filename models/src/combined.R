# combined.R: Script to fit a (point count)+(ARU) occupancy model
#
# Usage:
#   * Run interactively
#   * or ```   source('models/src/combined.R')   ```


# libraries ---------------------------------------------------------------
library(googledrive)
library(here)
library(jagsUI)
library(lubridate)
library(tidyverse)

source(here("comb_functions.R"))
source(here("models/src/model_read_lib.R"))


singleSpeciesCombined <- function(params) {
  # parameters --------------------------------------------------------------
  speciesCode <- params$speciesCode
  year <- params$year
  threshold <- 0.5
  aruVisitLimit <- 24 # only consider this many ARU visits per site (ordered)
  
  # data --------------------------------------------------------------------
  #drive_auth(email = TRUE) # do not prompt when only one email has token
  #drive_sync(
  #  here("acoustic/data_ingest/output/"),
  #  "https://drive.google.com/drive/folders/1eOrXsDmiIW9YqJWrlUWR9-Cgc7hHKD_5"
  #)
  
  
  # JAGS structuring --------------------------------------------------------
  data <- readCombined(
    species = c(speciesCode),
    years = c(year),
    beginTime = dhours(6),
    endTime = dhours(10),
    visitLimit = aruVisitLimit,
    visitAggregation = "file",
    thresholdOptions = list(
      value = threshold,
      is.quantile = F
    ),
    squeeze = T
  )
  
  # JAGS specification ------------------------------------------------------
  modelFile <- tempfile()
  cat(file = modelFile, "
  model {
    # Priors
    psi ~ dunif(0, 1) # psi = Pr(Occupancy)
    p10 ~ dunif(0, 1) # p10 = Pr(y = 1 | z = 0)
    p11 ~ dunif(0, 1) # p11 = Pr(y = 1 | z = 1)
    lam ~ dunif(0, 1000) # lambda: rate of target-species calls detected
    ome ~ dunif(0, 1000) # omega: rate of non-target detections
    # Parameters of the observation model for the scores
    mu[1] ~ dnorm(0, 0.01)
    mu[2] ~ dnorm(0, 0.01)
    sigma ~ dunif(0, 10)
    tau <- 1 / (sigma * sigma)
    # Likelihood part 1: detection data and ARU counts
    for (i in 1:nsites) { # Loop over sites
      z[i] ~ dbern(psi) # Latent occupancy states

      p[i] <- z[i]*p11 + (1-z[i])*p10 # Detection probability including over-detections

      for(j in 1:nsurveys.pc) { # Loop over occasions
        y.ind[i,j] ~ dbern(p[i]) # Observed occ. data (if available)
      }

      site.prob[i] <- lam*z[i]/(lam*z[i]+ome) # Pr(sample is target species) ... probability that a logit score came from a true detection

      for(j in 1:nsurveys.aru) { # Loop over occasions
        y.aru[i,j] ~ dpois(lam*z[i] + ome)  # Total samples processed
      }
    }
    # Likelihood part 2: feature score data
    for(k in 1:nsamples) {
      # Sample specific covariate
      score[k] ~ dnorm(mu[g[k]], tau) # parameters are group specific
      probs[k,1] <- site.prob[siteid[k]]
      probs[k,2] <- 1 - site.prob[siteid[k]] # the prior class probabilities
      g[k] ~ dcat(probs[k,])
    }
<<<<<<< HEAD
    # Derived quantities
    Npos <- sum(N1[])
=======
>>>>>>> 47fb3e80
  }
  ")
  
  # initialization
  
  zst <- rep(1, data$nsites)
  gst <- sample(1:2, data$nsamples, replace = TRUE)
  gst[data$score > threshold] <- 1
  gst[data$score <= threshold] <- 2
  inits <- function() {
    list(
      mu = c(1, -1), sigma = 0.2, z = zst,
      psi = runif(1), p10 = runif(1, 0, 0.05), p11 = runif(1, 0.5, 0.8),
      lam = runif(1, 1, 2), ome = runif(1, 0, 0.4), g = gst
    )
  }
  
  
  # JAGS execution ----------------------------------------------------------
  
  monitored <- c("psi", "p10", "p11", "lam", "ome", "mu", "sigma")
  
  # MCMC settings
  na <- 1000
  ni <- 2000
  nt <- 1
  nb <- 1000
  nc <- 2
  
  jagsData <- within(data, rm(indices))
  jags(jagsData, inits, monitored, modelFile,
       n.adapt = na,
       n.chains = nc, n.thin = nt, n.iter = ni, n.burnin = nb, parallel = TRUE,
       seed = 123
  )
}<|MERGE_RESOLUTION|>--- conflicted
+++ resolved
@@ -85,11 +85,6 @@
       probs[k,2] <- 1 - site.prob[siteid[k]] # the prior class probabilities
       g[k] ~ dcat(probs[k,])
     }
-<<<<<<< HEAD
-    # Derived quantities
-    Npos <- sum(N1[])
-=======
->>>>>>> 47fb3e80
   }
   ")
   
