# combined.R: Script to fit a (point count)+(ARU) occupancy model
#
# Usage:
#   * Run interactively
#   * or ```   source('models/src/combined.R')   ```


# libraries ---------------------------------------------------------------
library(future)
library(googledrive)
library(here)
library(jagsUI)
library(lubridate)
library(promises)
library(tidyverse)
library(data.table)

source(here("comb_functions.R"))
source(here("models/src/model_read_lib_top1.R"))


<<<<<<< HEAD
guilds <- read_csv(
  "models/input/bird_guilds.csv",
  col_names = c("name", "code6", "code4", "guild"),
  col_types = cols(
    name = col_character(),
    code6 = col_character(),
    code4 = col_character(),
    guild = col_character()
  )
)
speciesCodes <- guilds$code4

# parameters --------------------------------------------------------------
year <- 2021
threshold <- -3
aruVisitLimit <- 24 # only consider this many ARU visits per site (ordered)

# data --------------------------------------------------------------------
# drive_auth(email = TRUE) # do not prompt when only one email has token
# drive_sync(
#  here("acoustic/data_ingest/output/"),
#  "https://drive.google.com/drive/folders/1eOrXsDmiIW9YqJWrlUWR9-Cgc7hHKD_5"
# )

## TAKEN AWAY FROM FUNCTION ----------
# Adjusting the visits in the list
# data[["nsurveys.aru"]] <- nARUsurveys
# data[["nsurveys.pc"]] <- nPCsurveys
# 
# # Adjusting the matrix indices
# data[["y.ind"]] <- data[["y.ind"]][,1:nPCsurveys, drop = F]
# data[["y.aru"]] <- data[["y.aru"]][,1:nARUsurveys, drop = F]
# 
# # Adjusting the tibbles
# data[["indices"]][["visit.aru"]] <- data[["indices"]][["visit.aru"]] %>% 
#   filter(Visit_Index <= nARUsurveys)
# data[["indices"]][["visit.pc"]] <- data[["indices"]][["visit.pc"]] %>% 
#   filter(Visit <= nPCsurveys)
# -----------------


runTrial <- function(speciesCode, nARUsurveys, nPCsurveys) {
=======
singleSpeciesCombined <- function(params) {
  # parameters --------------------------------------------------------------
  speciesCode <- params$speciesCode
  year <- params$year
  threshold <- 0.5
  aruVisitLimit <- 24 # only consider this many ARU visits per site (ordered)
  
  # data --------------------------------------------------------------------
  #drive_auth(email = TRUE) # do not prompt when only one email has token
  #drive_sync(
  #  here("acoustic/data_ingest/output/"),
  #  "https://drive.google.com/drive/folders/1eOrXsDmiIW9YqJWrlUWR9-Cgc7hHKD_5"
  #)
  
  
>>>>>>> e379a3e4
  # JAGS structuring --------------------------------------------------------
  data <- readCombined(
    species = c(speciesCode),
    years = c(year),
    beginTime = dhours(6),
    endTime = dhours(10),
    visitLimit = aruVisitLimit,
    visitAggregation = "file",
    thresholdOptions = list(
      value = threshold,
      is.quantile = F
    ),
    squeeze = T
  )
<<<<<<< HEAD
 
  
=======
>>>>>>> e379a3e4
  
  # JAGS specification ------------------------------------------------------
  modelFile <- tempfile()
  cat(file = modelFile, "
  model {
<<<<<<< HEAD
    # Priors
   # psi ~ dunif(0, 1) # psi = Pr(Occupancy)
    p11 ~ dbeta(2, 2) # p11 = Pr(y = 1 | z = 1)
    r ~ dunif(1,100)  
    omega ~ dunif(0,15)
    lambda ~ dunif(0,25)
    beta0 ~ dnorm(0, 10) # Intercept for regression 
    beta1 ~ dnorm(0, 10) # Slope for regression 
    # Parameters of the observation model for the scores
    mu[1] ~ dunif(-1, 1.5)
    mu[2] ~ dunif(-3, 0)
    sigma[1] ~ dunif(0.1, 5)
    tau[1] <- 1 / (sigma[1] * sigma[1])
    sigma[2] ~ dunif(0.1, 5)
    tau[2] <- 1 / (sigma[2] * sigma[2])
    # Likelihood part 1: detection data and ARU counts
    for (i in 1:nsites) { # Loop over sites
      logit(psi[i]) <- beta0 + beta1*veg[i]
      z[i] ~ dbern(psi[i]) # Latent occupancy states
      lam[i] <- lambda*z[i] + omega + 0.00001
      pnb[i] <- lam[i]/(r + lam[i])
      
      # Point count
      p[i] <- z[i]*p11 # Detection probability
      for(j in 1:nsurveys.pc) {
        y.ind[i,j] ~ dbern(p[i]) # Observed occ. data (if available)
      }
      # GOF Point Count - Tukey-Freeman Discrepancy
      Tobs0[i] <- (sqrt(y_pc_sum[i]) - sqrt(p11*z[i]*n_v[i]))^2  # FT discrepancy for observed data
      ySim[i] ~ dbin(p11 * z[i], n_v[i])
      Tsim0[i] <- (sqrt(ySim[i]) - sqrt(p11*z[i]*n_v[i]))^2  # ...and for simulated data
      
      #GOF - Regression: Simulations
      psiSim[i] <- exp(beta0 + beta1*veg[i])/(1+exp(beta0 + beta1*veg[i]))
      zSim[i] ~ dbern(psiSim[i])
      
      # ARU - Negative binomial 
      for(j in 1:nsurveys.aru) {
        y.aru[i,j] ~ dnegbin(pnb[i], r)  # n_surveys.aru = Total files processed
        
      #GOF ARU - Deviance
        LLobs0[i,j] <- logdensity.negbin(y.aru[i,j], pnb[i], r)
        y_aru_Sim[i,j] ~ dnegbin(pnb[i], r)
        LLsim0[i,j] <- logdensity.negbin(y_aru_Sim[i,j], pnb[i], r)
      }
      LLobs1[i] <- sum(LLobs0[i,])
      LLsim1[i] <- sum(LLsim0[i,])
      
    }
    # Likelihood part 2: feature score data
    for (i in 1:nsites) {
      site.prob[i] <- lambda*z[i]/(lambda*z[i]+omega) # Pr(sample is target species)
    }
    for(k in 1:nsamples) {
      # Sample specific covariate
      score[k] ~ dnorm(mu[g[k]], tau[g[k]]) # parameters are group specific
      probs[k,1] <- site.prob[siteid[k]]
      probs[k,2] <- 1 -site.prob[siteid[k]] # the prior class probabilities
      g[k] ~ dcat(probs[k,])
   #   N1[k] <- ifelse(g[k]==1, 1, 0)
    }
    # GOF assessment
    T_pc_obs <- sum(Tobs0)
    T_pc_sim <- sum(Tsim0)
    Dobs <- -2 * sum(LLobs1)
    Dsim <- -2 * sum(LLsim1)
    
    #GOF - Regression: Difference in mean vegetation
     cz1 <- sum(z)
     cz0 <- sum(1 - z)
     TvegObs <- sum(veg*z) / ifelse(cz1>0,cz1, 1)  - sum(veg*(1-z)) / ifelse(cz0>0,cz0, 1)
     czSim1 <- sum(zSim)
     czSim0 <- sum(1 - zSim)
     TvegSim <- sum(veg*zSim) / ifelse(czSim1>0,czSim1, 1) - sum(veg*(1-zSim))/ifelse(czSim0>0,czSim0, 1)
    
    # Derived quantities
   # Npos <- sum(N1[])
  }
  ")
  
  
  # initialization
  zst <- rep(1, data$nsites)
  psit = runif(data$nsamples)
  gst <- sample(1:2, data$nsamples, replace = TRUE)
  gst[data$score > 0.0] <- 1
  gst[data$score <= 0.0] <- 2
  inits <- function() {
    list(
      mu = c(1, -1), sigma = c(1, 1), z = zst,
      # psi = psit, 
      p11 = runif(1, 0.2, 0.8),
      lambda = runif(1, 1, 20), omega = runif(1, 0, 20), 
      g = gst, beta0 = 0, beta1 = 0
    )
  }
  
  
  
  # JAGS execution ----------------------------------------------------------
  
  monitored <- c("beta0", "beta1", "p11", "lambda", "omega","r", "mu", "sigma", "T_pc_obs", "T_pc_sim", "Dobs", "Dsim",
                 "TvegObs", "TvegSim")
  
  
  # MCMC settings
  na <- 1000
  ni <- 8000
  nt <- 1
  nb <- 1000
  nc <- 6
  
  # TODO(matth79): JAGS does not like indices in the list, since it's non-numeric.
  # Discuss team preferences on whether to omit it, nest the return value of
  # readCombined, or some other alternative.
  n_v_per_site <- rowSums(!is.na(data$y.ind[, 1:3])) # number of visits
  y_pc_sum <- rowSums(data$y.ind[, 1:3], na.rm = TRUE)
  n_samp_per_site <- rowSums(!is.na(data$y.aru[, 1:24])) # number of samples
  y_aru_sum <- rowSums(data$y.aru[, 1:24], na.rm = TRUE)
  
  
  data2 <- append(data, list(n_v = n_v_per_site, y_pc_sum = y_pc_sum, n_s = n_samp_per_site, y_aru_sum = y_aru_sum))
  # TODO(matth79): JAGS does not like indices in the list, since it's non-numeric.
  # Discuss team preferences on whether to omit it, nest the return value of
  # readCombined, or some other alternative.
  jagsData <- within(data2, rm(indices))
  
  covs <- read_csv(here("models/input/wide4havars.csv")) %>%
    mutate(Point = avian_point) %>% 
    dplyr::select(Point, mean_CanopyCover_2020_4ha) 
  
  Veg <-left_join(as.data.frame(data$indices$point), covs, by = "Point" )
  jagsData$veg <- as.numeric(scale(Veg$mean_CanopyCover_2020_4ha))
  
  set.seed(123)
  
  jagsResult <- jags(jagsData, inits, monitored, modelFile,
                     n.adapt = na,
                     n.chains = nc, n.thin = nt, n.iter = ni, n.burnin = nb, parallel = T,
  )
  kv <- list(result=jagsResult)
  names(kv) <- speciesCode
  return(kv)
}

trialResults <- list()
plan(multisession, workers=8)
for (speciesCode in speciesCodes) {
  promise <- future_promise({ runTrial(speciesCode, 24, 3) }, seed=123)
  then(
    promise,
    onFulfilled=function (kv) {
      trialResults <<- c(trialResults, kv)
    },
    onRejected=function(err) { warning(speciesCode, " failed: ", err) }
  )
}

flatMeanAndRhat <- function(jagsResult) {
  means <- unlist(jagsResult$mean)
  rhats <- unlist(jagsResult$Rhat)
  names(rhats) <- as.character(
    map(names(rhats), 
      ~ paste("rhat", n, sep = "_")
    )
  )
  append(means, rhats)
}

getCurrentResults <- function() {
  table <- t(sapply(trialResults, flatMeanAndRhat))
  data.frame(table) %>% rownames_to_column("species")
=======

    # Priors
    psi ~ dunif(0, 1) # psi = Pr(Occupancy)
    p10 ~ dunif(0, 1) # p10 = Pr(y = 1 | z = 0)
    p11 ~ dunif(0, 1) # p11 = Pr(y = 1 | z = 1)
    lam ~ dunif(0, 1000) # lambda: rate of target-species calls detected
    ome ~ dunif(0, 1000) # omega: rate of non-target detections

    # Parameters of the observation model for the scores
    mu[1] ~ dnorm(0, 0.01)
    mu[2] ~ dnorm(0, 0.01)
    sigma ~ dunif(0, 10)
    tau <- 1 / (sigma * sigma)

    # Likelihood part 1: detection data and ARU counts
    for (i in 1:nsites) { # Loop over sites
      z[i] ~ dbern(psi) # Latent occupancy states
      
      p[i] <- z[i]*p11 + (1-z[i])*p10 # Detection probability including over-detections
      
      for(j in 1:nsurveys.pc) { # Loop over occasions
        y.ind[i,j] ~ dbern(p[i]) # Observed occ. data (if available)
      }
      
      site.prob[i] <- lam*z[i]/(lam*z[i]+ome) # Pr(sample is target species) ... probability that a logit score came from a true detection
      
      for(j in 1:nsurveys.aru) { # Loop over occasions
        y.aru[i,j] ~ dpois(lam*z[i] + ome)  # Total samples processed
      }
    }

    # Likelihood part 2: feature score data
    for(k in 1:nsamples) {
      # Sample specific covariate
      score[k] ~ dnorm(mu[g[k]], tau) # parameters are group specific
      probs[k,1] <- site.prob[siteid[k]]
      probs[k,2] <- 1 - site.prob[siteid[k]] # the prior class probabilities
      g[k] ~ dcat(probs[k,])
      N1[k] <- ifelse(g[k]==1, 1, 0)
    }

    # Derived quantities
    Npos <- sum(N1[])
  }
  ")
  
  # initialization
  
  zst <- rep(1, data$nsites)
  gst <- sample(1:2, data$nsamples, replace = TRUE)
  gst[data$score > threshold] <- 1
  gst[data$score <= threshold] <- 2
  inits <- function() {
    list(
      mu = c(1, -1), sigma = 0.2, z = zst,
      psi = runif(1), p10 = runif(1, 0, 0.05), p11 = runif(1, 0.5, 0.8),
      lam = runif(1, 1, 2), ome = runif(1, 0, 0.4), g = gst
    )
  }
  
  
  # JAGS execution ----------------------------------------------------------
  
  monitored <- c("psi", "p10", "p11", "lam", "ome", "mu", "sigma")
  
  # MCMC settings
  na <- 1000
  ni <- 2000
  nt <- 1
  nb <- 1000
  nc <- 2
  
  jagsData <- within(data, rm(indices))
  jags(jagsData, inits, monitored, modelFile,
       n.adapt = na,
       n.chains = nc, n.thin = nt, n.iter = ni, n.burnin = nb, parallel = F,
       seed = 123
  )
>>>>>>> e379a3e4
}<|MERGE_RESOLUTION|>--- conflicted
+++ resolved
@@ -6,63 +6,16 @@
 
 
 # libraries ---------------------------------------------------------------
-library(future)
 library(googledrive)
 library(here)
 library(jagsUI)
 library(lubridate)
-library(promises)
 library(tidyverse)
-library(data.table)
 
 source(here("comb_functions.R"))
-source(here("models/src/model_read_lib_top1.R"))
+source(here("models/src/model_read_lib.R"))
 
 
-<<<<<<< HEAD
-guilds <- read_csv(
-  "models/input/bird_guilds.csv",
-  col_names = c("name", "code6", "code4", "guild"),
-  col_types = cols(
-    name = col_character(),
-    code6 = col_character(),
-    code4 = col_character(),
-    guild = col_character()
-  )
-)
-speciesCodes <- guilds$code4
-
-# parameters --------------------------------------------------------------
-year <- 2021
-threshold <- -3
-aruVisitLimit <- 24 # only consider this many ARU visits per site (ordered)
-
-# data --------------------------------------------------------------------
-# drive_auth(email = TRUE) # do not prompt when only one email has token
-# drive_sync(
-#  here("acoustic/data_ingest/output/"),
-#  "https://drive.google.com/drive/folders/1eOrXsDmiIW9YqJWrlUWR9-Cgc7hHKD_5"
-# )
-
-## TAKEN AWAY FROM FUNCTION ----------
-# Adjusting the visits in the list
-# data[["nsurveys.aru"]] <- nARUsurveys
-# data[["nsurveys.pc"]] <- nPCsurveys
-# 
-# # Adjusting the matrix indices
-# data[["y.ind"]] <- data[["y.ind"]][,1:nPCsurveys, drop = F]
-# data[["y.aru"]] <- data[["y.aru"]][,1:nARUsurveys, drop = F]
-# 
-# # Adjusting the tibbles
-# data[["indices"]][["visit.aru"]] <- data[["indices"]][["visit.aru"]] %>% 
-#   filter(Visit_Index <= nARUsurveys)
-# data[["indices"]][["visit.pc"]] <- data[["indices"]][["visit.pc"]] %>% 
-#   filter(Visit <= nPCsurveys)
-# -----------------
-
-
-runTrial <- function(speciesCode, nARUsurveys, nPCsurveys) {
-=======
 singleSpeciesCombined <- function(params) {
   # parameters --------------------------------------------------------------
   speciesCode <- params$speciesCode
@@ -78,7 +31,6 @@
   #)
   
   
->>>>>>> e379a3e4
   # JAGS structuring --------------------------------------------------------
   data <- readCombined(
     species = c(speciesCode),
@@ -93,204 +45,22 @@
     ),
     squeeze = T
   )
-<<<<<<< HEAD
- 
-  
-=======
->>>>>>> e379a3e4
   
   # JAGS specification ------------------------------------------------------
   modelFile <- tempfile()
   cat(file = modelFile, "
   model {
-<<<<<<< HEAD
-    # Priors
-   # psi ~ dunif(0, 1) # psi = Pr(Occupancy)
-    p11 ~ dbeta(2, 2) # p11 = Pr(y = 1 | z = 1)
-    r ~ dunif(1,100)  
-    omega ~ dunif(0,15)
-    lambda ~ dunif(0,25)
-    beta0 ~ dnorm(0, 10) # Intercept for regression 
-    beta1 ~ dnorm(0, 10) # Slope for regression 
-    # Parameters of the observation model for the scores
-    mu[1] ~ dunif(-1, 1.5)
-    mu[2] ~ dunif(-3, 0)
-    sigma[1] ~ dunif(0.1, 5)
-    tau[1] <- 1 / (sigma[1] * sigma[1])
-    sigma[2] ~ dunif(0.1, 5)
-    tau[2] <- 1 / (sigma[2] * sigma[2])
-    # Likelihood part 1: detection data and ARU counts
-    for (i in 1:nsites) { # Loop over sites
-      logit(psi[i]) <- beta0 + beta1*veg[i]
-      z[i] ~ dbern(psi[i]) # Latent occupancy states
-      lam[i] <- lambda*z[i] + omega + 0.00001
-      pnb[i] <- lam[i]/(r + lam[i])
-      
-      # Point count
-      p[i] <- z[i]*p11 # Detection probability
-      for(j in 1:nsurveys.pc) {
-        y.ind[i,j] ~ dbern(p[i]) # Observed occ. data (if available)
-      }
-      # GOF Point Count - Tukey-Freeman Discrepancy
-      Tobs0[i] <- (sqrt(y_pc_sum[i]) - sqrt(p11*z[i]*n_v[i]))^2  # FT discrepancy for observed data
-      ySim[i] ~ dbin(p11 * z[i], n_v[i])
-      Tsim0[i] <- (sqrt(ySim[i]) - sqrt(p11*z[i]*n_v[i]))^2  # ...and for simulated data
-      
-      #GOF - Regression: Simulations
-      psiSim[i] <- exp(beta0 + beta1*veg[i])/(1+exp(beta0 + beta1*veg[i]))
-      zSim[i] ~ dbern(psiSim[i])
-      
-      # ARU - Negative binomial 
-      for(j in 1:nsurveys.aru) {
-        y.aru[i,j] ~ dnegbin(pnb[i], r)  # n_surveys.aru = Total files processed
-        
-      #GOF ARU - Deviance
-        LLobs0[i,j] <- logdensity.negbin(y.aru[i,j], pnb[i], r)
-        y_aru_Sim[i,j] ~ dnegbin(pnb[i], r)
-        LLsim0[i,j] <- logdensity.negbin(y_aru_Sim[i,j], pnb[i], r)
-      }
-      LLobs1[i] <- sum(LLobs0[i,])
-      LLsim1[i] <- sum(LLsim0[i,])
-      
-    }
-    # Likelihood part 2: feature score data
-    for (i in 1:nsites) {
-      site.prob[i] <- lambda*z[i]/(lambda*z[i]+omega) # Pr(sample is target species)
-    }
-    for(k in 1:nsamples) {
-      # Sample specific covariate
-      score[k] ~ dnorm(mu[g[k]], tau[g[k]]) # parameters are group specific
-      probs[k,1] <- site.prob[siteid[k]]
-      probs[k,2] <- 1 -site.prob[siteid[k]] # the prior class probabilities
-      g[k] ~ dcat(probs[k,])
-   #   N1[k] <- ifelse(g[k]==1, 1, 0)
-    }
-    # GOF assessment
-    T_pc_obs <- sum(Tobs0)
-    T_pc_sim <- sum(Tsim0)
-    Dobs <- -2 * sum(LLobs1)
-    Dsim <- -2 * sum(LLsim1)
-    
-    #GOF - Regression: Difference in mean vegetation
-     cz1 <- sum(z)
-     cz0 <- sum(1 - z)
-     TvegObs <- sum(veg*z) / ifelse(cz1>0,cz1, 1)  - sum(veg*(1-z)) / ifelse(cz0>0,cz0, 1)
-     czSim1 <- sum(zSim)
-     czSim0 <- sum(1 - zSim)
-     TvegSim <- sum(veg*zSim) / ifelse(czSim1>0,czSim1, 1) - sum(veg*(1-zSim))/ifelse(czSim0>0,czSim0, 1)
-    
-    # Derived quantities
-   # Npos <- sum(N1[])
-  }
-  ")
-  
-  
-  # initialization
-  zst <- rep(1, data$nsites)
-  psit = runif(data$nsamples)
-  gst <- sample(1:2, data$nsamples, replace = TRUE)
-  gst[data$score > 0.0] <- 1
-  gst[data$score <= 0.0] <- 2
-  inits <- function() {
-    list(
-      mu = c(1, -1), sigma = c(1, 1), z = zst,
-      # psi = psit, 
-      p11 = runif(1, 0.2, 0.8),
-      lambda = runif(1, 1, 20), omega = runif(1, 0, 20), 
-      g = gst, beta0 = 0, beta1 = 0
-    )
-  }
-  
-  
-  
-  # JAGS execution ----------------------------------------------------------
-  
-  monitored <- c("beta0", "beta1", "p11", "lambda", "omega","r", "mu", "sigma", "T_pc_obs", "T_pc_sim", "Dobs", "Dsim",
-                 "TvegObs", "TvegSim")
-  
-  
-  # MCMC settings
-  na <- 1000
-  ni <- 8000
-  nt <- 1
-  nb <- 1000
-  nc <- 6
-  
-  # TODO(matth79): JAGS does not like indices in the list, since it's non-numeric.
-  # Discuss team preferences on whether to omit it, nest the return value of
-  # readCombined, or some other alternative.
-  n_v_per_site <- rowSums(!is.na(data$y.ind[, 1:3])) # number of visits
-  y_pc_sum <- rowSums(data$y.ind[, 1:3], na.rm = TRUE)
-  n_samp_per_site <- rowSums(!is.na(data$y.aru[, 1:24])) # number of samples
-  y_aru_sum <- rowSums(data$y.aru[, 1:24], na.rm = TRUE)
-  
-  
-  data2 <- append(data, list(n_v = n_v_per_site, y_pc_sum = y_pc_sum, n_s = n_samp_per_site, y_aru_sum = y_aru_sum))
-  # TODO(matth79): JAGS does not like indices in the list, since it's non-numeric.
-  # Discuss team preferences on whether to omit it, nest the return value of
-  # readCombined, or some other alternative.
-  jagsData <- within(data2, rm(indices))
-  
-  covs <- read_csv(here("models/input/wide4havars.csv")) %>%
-    mutate(Point = avian_point) %>% 
-    dplyr::select(Point, mean_CanopyCover_2020_4ha) 
-  
-  Veg <-left_join(as.data.frame(data$indices$point), covs, by = "Point" )
-  jagsData$veg <- as.numeric(scale(Veg$mean_CanopyCover_2020_4ha))
-  
-  set.seed(123)
-  
-  jagsResult <- jags(jagsData, inits, monitored, modelFile,
-                     n.adapt = na,
-                     n.chains = nc, n.thin = nt, n.iter = ni, n.burnin = nb, parallel = T,
-  )
-  kv <- list(result=jagsResult)
-  names(kv) <- speciesCode
-  return(kv)
-}
-
-trialResults <- list()
-plan(multisession, workers=8)
-for (speciesCode in speciesCodes) {
-  promise <- future_promise({ runTrial(speciesCode, 24, 3) }, seed=123)
-  then(
-    promise,
-    onFulfilled=function (kv) {
-      trialResults <<- c(trialResults, kv)
-    },
-    onRejected=function(err) { warning(speciesCode, " failed: ", err) }
-  )
-}
-
-flatMeanAndRhat <- function(jagsResult) {
-  means <- unlist(jagsResult$mean)
-  rhats <- unlist(jagsResult$Rhat)
-  names(rhats) <- as.character(
-    map(names(rhats), 
-      ~ paste("rhat", n, sep = "_")
-    )
-  )
-  append(means, rhats)
-}
-
-getCurrentResults <- function() {
-  table <- t(sapply(trialResults, flatMeanAndRhat))
-  data.frame(table) %>% rownames_to_column("species")
-=======
-
     # Priors
     psi ~ dunif(0, 1) # psi = Pr(Occupancy)
     p10 ~ dunif(0, 1) # p10 = Pr(y = 1 | z = 0)
     p11 ~ dunif(0, 1) # p11 = Pr(y = 1 | z = 1)
     lam ~ dunif(0, 1000) # lambda: rate of target-species calls detected
     ome ~ dunif(0, 1000) # omega: rate of non-target detections
-
     # Parameters of the observation model for the scores
     mu[1] ~ dnorm(0, 0.01)
     mu[2] ~ dnorm(0, 0.01)
     sigma ~ dunif(0, 10)
     tau <- 1 / (sigma * sigma)
-
     # Likelihood part 1: detection data and ARU counts
     for (i in 1:nsites) { # Loop over sites
       z[i] ~ dbern(psi) # Latent occupancy states
@@ -307,7 +77,6 @@
         y.aru[i,j] ~ dpois(lam*z[i] + ome)  # Total samples processed
       }
     }
-
     # Likelihood part 2: feature score data
     for(k in 1:nsamples) {
       # Sample specific covariate
@@ -317,7 +86,6 @@
       g[k] ~ dcat(probs[k,])
       N1[k] <- ifelse(g[k]==1, 1, 0)
     }
-
     # Derived quantities
     Npos <- sum(N1[])
   }
@@ -352,8 +120,7 @@
   jagsData <- within(data, rm(indices))
   jags(jagsData, inits, monitored, modelFile,
        n.adapt = na,
-       n.chains = nc, n.thin = nt, n.iter = ni, n.burnin = nb, parallel = F,
+       n.chains = nc, n.thin = nt, n.iter = ni, n.burnin = nb, parallel = TRUE,
        seed = 123
   )
->>>>>>> e379a3e4
 }