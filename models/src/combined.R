# combined.R: Script to fit a (point count)+(ARU) occupancy model
#
# Usage:
#   * Run interactively
#   * or ```   source('models/src/combined.R')   ```


# libraries ---------------------------------------------------------------
library(googledrive)
library(here)
library(jagsUI)
library(lubridate)
library(tidyverse)

source(here("comb_functions.R"))
source(here("models/src/model_read_lib.R"))


# parameters --------------------------------------------------------------
speciesCode <- "HAWO" # must match prefiltering of dataML_model.csv
year <- 2021
threshold <- 0.5
aruVisitLimit <- 24 # only consider this many ARU visits per site (ordered)
<<<<<<< HEAD

# data --------------------------------------------------------------------
#drive_auth(email = TRUE) # do not prompt when only one email has token
#drive_sync(
#  here("acoustic/data_ingest/output/"),
#  "https://drive.google.com/drive/folders/1eOrXsDmiIW9YqJWrlUWR9-Cgc7hHKD_5"
#)
=======
>>>>>>> 249f8dc2


# JAGS structuring --------------------------------------------------------
data <- readCombined(
  species = c(speciesCode),
  years = c(year),
  beginTime = dhours(6),
  endTime = dhours(10),
  visitLimit = aruVisitLimit,
  visitAggregation = "file",
  thresholdOptions = list(
    value = threshold,
    is.quantile = F
  ),
  squeeze = T
)

# JAGS specification ------------------------------------------------------
modelFile <- tempfile()
cat(file = modelFile, "
model {

  # Priors
  psi ~ dunif(0, 1) # psi = Pr(Occupancy)
  p10 ~ dunif(0, 1) # p10 = Pr(y = 1 | z = 0)
  p11 ~ dunif(0, 1) # p11 = Pr(y = 1 | z = 1)
  lam ~ dunif(0, 1000) # lambda: rate of target-species calls detected
  ome ~ dunif(0, 1000) # omega: rate of non-target detections

  # Parameters of the observation model for the scores
  mu[1] ~ dnorm(-1.3, 1)T(0.5,)     # -1.3, sig 1
  mu[2] ~ dnorm(-1.75, 0.1)T(0.5,)    # -1.75, sig 0.125
  sigma[1] ~ dunif(0, 10)
  tau[1] <- 1 / (sigma[1] * sigma[1])
  sigma[2] ~ dunif(0, 10)
  tau[2] <- 1 / (sigma[2] * sigma[2])

  # Likelihood part 1: detection data and ARU counts
  for (i in 1:nsites) { # Loop over sites
    z[i] ~ dbern(psi) # Latent occupancy states

<<<<<<< HEAD
    p[i] <- z[i]*p11 + (1-z[i])*p10 # Detection probability including over-detections

    for(j in 1:nsurveys.pc) { # Loop over occasions
      y.ind[i,j] ~ dbern(p[i]) # Observed occ. data (if available)
    }

    site.prob[i] <- lam*z[i]/(lam*z[i]+ome) # Pr(sample is target species) ... probability that a logit score came from a true detection

    for(j in 1:nsurveys.aru) { # Loop over occasions
=======
    # Point count
    p[i] <- z[i]*p11 + (1-z[i])*p10 # Detection probability
    for(j in 1:nsurveys.pc) {
      y.ind[i,j] ~ dbern(p[i]) # Observed occ. data (if available)
    }

    # ARU
    for(j in 1:nsurveys.aru) {
>>>>>>> 249f8dc2
      y.aru[i,j] ~ dpois(lam*z[i] + ome)  # Total samples processed
    }
  }

  # Likelihood part 2: feature score data
  for (i in 1:nsites) {
    site.prob[i] <- lam*z[i]/(lam*z[i]+ome) # Pr(sample is target species)
  }
  for(k in 1:nsamples) {
    # Sample specific covariate
    score[k] ~ dnorm(mu[g[k]], tau[g[k]]) # parameters are group specific
    probs[k,1] <- site.prob[siteid[k]]
    probs[k,2] <- 1 - site.prob[siteid[k]] # the prior class probabilities
    g[k] ~ dcat(probs[k,])
    N1[k] <- ifelse(g[k]==1, 1, 0)
  }

  # Derived quantities
  Npos <- sum(N1[])
}
")

# initialization

zst <- rep(1, data$nsites)
gst <- sample(1:2, data$nsamples, replace = TRUE)
gst[data$score > threshold] <- 1
gst[data$score <= threshold] <- 2
inits <- function() {
  list(
    mu = c(1, 0.6), sigma = c(1, 0.1), z = zst,
    psi = runif(1), p10 = runif(1, 0, 0.05), p11 = runif(1, 0.5, 0.8),
    lam = runif(1, 1, 2), ome = runif(1, 0, 0.4), g = gst
  )
}


# JAGS execution ----------------------------------------------------------

monitored <- c("psi", "p10", "p11", "lam", "ome", "mu", "sigma", "Npos", "z")

# MCMC settings
na <- 1000
ni <- 4000
nt <- 1
nb <- 1000
nc <- 6

# TODO(matth79): JAGS does not like indices in the list, since it's non-numeric.
# Discuss team preferences on whether to omit it, nest the return value of
# readCombined, or some other alternative.
jagsData <- within(data, rm(indices))

set.seed(123)

jagsResult <- jags(jagsData, inits, monitored, modelFile,
  n.adapt = na,
  n.chains = nc, n.thin = nt, n.iter = ni, n.burnin = nb, parallel = TRUE,
<<<<<<< HEAD
  seed = 123
=======
>>>>>>> 249f8dc2
)<|MERGE_RESOLUTION|>--- conflicted
+++ resolved
@@ -21,7 +21,6 @@
 year <- 2021
 threshold <- 0.5
 aruVisitLimit <- 24 # only consider this many ARU visits per site (ordered)
-<<<<<<< HEAD
 
 # data --------------------------------------------------------------------
 #drive_auth(email = TRUE) # do not prompt when only one email has token
@@ -29,8 +28,6 @@
 #  here("acoustic/data_ingest/output/"),
 #  "https://drive.google.com/drive/folders/1eOrXsDmiIW9YqJWrlUWR9-Cgc7hHKD_5"
 #)
-=======
->>>>>>> 249f8dc2
 
 
 # JAGS structuring --------------------------------------------------------
@@ -72,26 +69,13 @@
   for (i in 1:nsites) { # Loop over sites
     z[i] ~ dbern(psi) # Latent occupancy states
 
-<<<<<<< HEAD
     p[i] <- z[i]*p11 + (1-z[i])*p10 # Detection probability including over-detections
 
     for(j in 1:nsurveys.pc) { # Loop over occasions
       y.ind[i,j] ~ dbern(p[i]) # Observed occ. data (if available)
     }
 
-    site.prob[i] <- lam*z[i]/(lam*z[i]+ome) # Pr(sample is target species) ... probability that a logit score came from a true detection
-
     for(j in 1:nsurveys.aru) { # Loop over occasions
-=======
-    # Point count
-    p[i] <- z[i]*p11 + (1-z[i])*p10 # Detection probability
-    for(j in 1:nsurveys.pc) {
-      y.ind[i,j] ~ dbern(p[i]) # Observed occ. data (if available)
-    }
-
-    # ARU
-    for(j in 1:nsurveys.aru) {
->>>>>>> 249f8dc2
       y.aru[i,j] ~ dpois(lam*z[i] + ome)  # Total samples processed
     }
   }
@@ -149,9 +133,5 @@
 
 jagsResult <- jags(jagsData, inits, monitored, modelFile,
   n.adapt = na,
-  n.chains = nc, n.thin = nt, n.iter = ni, n.burnin = nb, parallel = TRUE,
-<<<<<<< HEAD
-  seed = 123
-=======
->>>>>>> 249f8dc2
+  n.chains = nc, n.thin = nt, n.iter = ni, n.burnin = nb, parallel = TRUE
 )