# combined.R: Script to fit a (point count)+(ARU) occupancy model
#
# Usage:
#   * Run interactively
#   * or ```   source('models/src/combined.R')   ```


# libraries ---------------------------------------------------------------
library(googledrive)
library(here)
library(jagsUI)
library(lubridate)
library(furrr)
library(purrr)
library(tidyverse)

source(here("comb_functions.R"))
source(here("models/src/model_read_lib.R"))


guilds <- read_csv(
  "models/input/bird_guilds.csv",
  col_names = c("name", "code6", "code4", "guild"),
  col_types = cols(
    name = col_character(),
    code6 = col_character(),
    code4 = col_character(),
    guild = col_character()
  )
)
speciesCodes <- guilds$code4

# parameters --------------------------------------------------------------
<<<<<<< HEAD
speciesCode <- "HAWO" # must match prefiltering of dataML_model.csv
=======
>>>>>>> ceb494da
year <- 2021
threshold <- 0.5
aruVisitLimit <- 24 # only consider this many ARU visits per site (ordered)

# data --------------------------------------------------------------------
# drive_auth(email = TRUE) # do not prompt when only one email has token
# drive_sync(
#  here("acoustic/data_ingest/output/"),
#  "https://drive.google.com/drive/folders/1eOrXsDmiIW9YqJWrlUWR9-Cgc7hHKD_5"
# )


runTrial <- function(speciesCode) {
  # JAGS structuring --------------------------------------------------------
  data <- readCombined(
    species = c(speciesCode),
    years = c(year),
    beginTime = dhours(6),
    endTime = dhours(10),
    visitLimit = aruVisitLimit,
    visitAggregation = "file",
    thresholdOptions = list(
      value = threshold,
      is.quantile = F
    ),
    squeeze = T
  )

<<<<<<< HEAD
# JAGS specification ------------------------------------------------------
modelFile <- tempfile()
cat(file = modelFile, "
model {

  # Priors
  psi ~ dunif(0, 1) # psi = Pr(Occupancy)
  p10 ~ dunif(0, 1) # p10 = Pr(y = 1 | z = 0)
  p11 ~ dunif(0, 1) # p11 = Pr(y = 1 | z = 1)
  lam ~ dunif(0, 1000) # lambda: rate of target-species calls detected
  ome ~ dunif(0, 1000) # omega: rate of non-target detections

  # Parameters of the observation model for the scores
  mu[1] ~ dnorm(-1.3, 1)T(0.5,)     # -1.3, sig 1
  mu[2] ~ dnorm(-1.75, 0.1)T(0.5,)    # -1.75, sig 0.125
  sigma[1] ~ dunif(0, 10)
  tau[1] <- 1 / (sigma[1] * sigma[1])
  sigma[2] ~ dunif(0, 10)
  tau[2] <- 1 / (sigma[2] * sigma[2])

  # Likelihood part 1: detection data and ARU counts
  for (i in 1:nsites) { # Loop over sites
    z[i] ~ dbern(psi) # Latent occupancy states

    p[i] <- z[i]*p11 + (1-z[i])*p10 # Detection probability including over-detections

    for(j in 1:nsurveys.pc) { # Loop over occasions
      y.ind[i,j] ~ dbern(p[i]) # Observed occ. data (if available)
    }

    for(j in 1:nsurveys.aru) { # Loop over occasions
      y.aru[i,j] ~ dpois(lam*z[i] + ome)  # Total samples processed
=======
  # JAGS specification ------------------------------------------------------
  modelFile <- tempfile()
  cat(file = modelFile, "
  model {

    # Priors
    psi ~ dunif(0, 1) # psi = Pr(Occupancy)
    p10 ~ dunif(0, 1) # p10 = Pr(y = 1 | z = 0)
    p11 ~ dunif(0, 1) # p11 = Pr(y = 1 | z = 1)
    lam ~ dunif(0, 1000) # lambda: rate of target-species calls detected
    ome ~ dunif(0, 1000) # omega: rate of non-target detections

    # Parameters of the observation model for the scores
    mu[1] ~ dnorm(-1.3, 1)T(0.5,)     # -1.3, sig 1
    mu[2] ~ dnorm(-1.75, 0.1)T(0.5,)    # -1.75, sig 0.125
    sigma[1] ~ dunif(0, 10)
    tau[1] <- 1 / (sigma[1] * sigma[1])
    sigma[2] ~ dunif(0, 10)
    tau[2] <- 1 / (sigma[2] * sigma[2])

    # Likelihood part 1: detection data and ARU counts
    for (i in 1:nsites) { # Loop over sites
      z[i] ~ dbern(psi) # Latent occupancy states

      p[i] <- z[i]*p11 + (1-z[i])*p10 # Detection probability including over-detections

      for(j in 1:nsurveys.pc) { # Loop over occasions
        y.ind[i,j] ~ dbern(p[i]) # Observed occ. data (if available)
      }

      for(j in 1:nsurveys.aru) { # Loop over occasions
        y.aru[i,j] ~ dpois(lam*z[i] + ome)  # Total samples processed
      }
    }

    # Likelihood part 2: feature score data
    for (i in 1:nsites) {
      site.prob[i] <- lam*z[i]/(lam*z[i]+ome) # Pr(sample is target species)
    }
    for(k in 1:nsamples) {
      # Sample specific covariate
      score[k] ~ dnorm(mu[g[k]], tau[g[k]]) # parameters are group specific
      probs[k,1] <- site.prob[siteid[k]]
      probs[k,2] <- 1 - site.prob[siteid[k]] # the prior class probabilities
      g[k] ~ dcat(probs[k,])
      N1[k] <- ifelse(g[k]==1, 1, 0)
>>>>>>> ceb494da
    }

<<<<<<< HEAD
  # Likelihood part 2: feature score data
  for (i in 1:nsites) {
    site.prob[i] <- lam*z[i]/(lam*z[i]+ome) # Pr(sample is target species)
  }
  for(k in 1:nsamples) {
    # Sample specific covariate
    score[k] ~ dnorm(mu[g[k]], tau[g[k]]) # parameters are group specific
    probs[k,1] <- site.prob[siteid[k]]
    probs[k,2] <- 1 - site.prob[siteid[k]] # the prior class probabilities
    g[k] ~ dcat(probs[k,])
    N1[k] <- ifelse(g[k]==1, 1, 0)
  }

  # Derived quantities
  Npos <- sum(N1[])
}
")

# initialization

zst <- rep(1, data$nsites)
gst <- sample(1:2, data$nsamples, replace = TRUE)
gst[data$score > threshold] <- 1
gst[data$score <= threshold] <- 2
inits <- function() {
  list(
    mu = c(1, 0.6), sigma = c(1, 0.1), z = zst,
    psi = runif(1), p10 = runif(1, 0, 0.05), p11 = runif(1, 0.5, 0.8),
    lam = runif(1, 1, 2), ome = runif(1, 0, 0.4), g = gst
  )
}


# JAGS execution ----------------------------------------------------------
=======
    # Derived quantities
    Npos <- sum(N1[])
  }
  ")

  # initialization
  zst <- rep(1, data$nsites)
  gst <- sample(1:2, data$nsamples, replace = TRUE)
  gst[data$score > threshold] <- 1
  gst[data$score <= threshold] <- 2
  inits <- function() {
    list(
      mu = c(1, 0.6), sigma = c(1, 0.1), z = zst,
      psi = runif(1), p10 = runif(1, 0, 0.05), p11 = runif(1, 0.5, 0.8),
      lam = runif(1, 1, 2), ome = runif(1, 0, 0.4), g = gst
    )
  }

  # JAGS execution ----------------------------------------------------------
  monitored <- c("psi", "p10", "p11", "lam", "ome", "mu", "sigma", "Npos")
>>>>>>> ceb494da

  # MCMC settings
  na <- 1000
  ni <- 4000
  nt <- 1
  nb <- 1000
  nc <- 2

<<<<<<< HEAD
# MCMC settings
na <- 1000
ni <- 4000
nt <- 1
nb <- 1000
nc <- 6
=======
  # TODO(matt.har.vey): JAGS does not like indices in the list, since it's
  # non-numeric. Discuss team preferences on whether to omit it, nest the return
  # value of readCombined, or some other alternative.
  jagsData <- within(data, rm(indices))
>>>>>>> ceb494da

  jags(jagsData, inits, monitored, modelFile,
    n.adapt = na,
    n.chains = nc, n.thin = nt, n.iter = ni, n.burnin = nb, parallel = TRUE,
  )
}

<<<<<<< HEAD
set.seed(123)

jagsResult <- jags(jagsData, inits, monitored, modelFile,
  n.adapt = na,
  n.chains = nc, n.thin = nt, n.iter = ni, n.burnin = nb, parallel = TRUE
=======
plan(multisession)
results <- future_map(
  speciesCodes,
  runTrial,
  .options = furrr_options(scheduling = F, stdout = T, seed = 123)
)

flatMeanAndRhat <- function(r) {
  means <- unlist(r$mean)
  rhats <- unlist(r$Rhat)
  names(rhats) <- as.character(
    map(names(rhats), function(n) {
      paste("rhat", n, sep = "_")
    })
  )
  append(means, rhats)
}

resultsFrame <- bind_rows(
  map2(
    speciesCodes,
    results,
    function(s, r) {
      append(list(species = s), flatMeanAndRhat(r))
    }
  )
>>>>>>> ceb494da
)<|MERGE_RESOLUTION|>--- conflicted
+++ resolved
@@ -31,10 +31,6 @@
 speciesCodes <- guilds$code4
 
 # parameters --------------------------------------------------------------
-<<<<<<< HEAD
-speciesCode <- "HAWO" # must match prefiltering of dataML_model.csv
-=======
->>>>>>> ceb494da
 year <- 2021
 threshold <- 0.5
 aruVisitLimit <- 24 # only consider this many ARU visits per site (ordered)
@@ -63,40 +59,6 @@
     squeeze = T
   )
 
-<<<<<<< HEAD
-# JAGS specification ------------------------------------------------------
-modelFile <- tempfile()
-cat(file = modelFile, "
-model {
-
-  # Priors
-  psi ~ dunif(0, 1) # psi = Pr(Occupancy)
-  p10 ~ dunif(0, 1) # p10 = Pr(y = 1 | z = 0)
-  p11 ~ dunif(0, 1) # p11 = Pr(y = 1 | z = 1)
-  lam ~ dunif(0, 1000) # lambda: rate of target-species calls detected
-  ome ~ dunif(0, 1000) # omega: rate of non-target detections
-
-  # Parameters of the observation model for the scores
-  mu[1] ~ dnorm(-1.3, 1)T(0.5,)     # -1.3, sig 1
-  mu[2] ~ dnorm(-1.75, 0.1)T(0.5,)    # -1.75, sig 0.125
-  sigma[1] ~ dunif(0, 10)
-  tau[1] <- 1 / (sigma[1] * sigma[1])
-  sigma[2] ~ dunif(0, 10)
-  tau[2] <- 1 / (sigma[2] * sigma[2])
-
-  # Likelihood part 1: detection data and ARU counts
-  for (i in 1:nsites) { # Loop over sites
-    z[i] ~ dbern(psi) # Latent occupancy states
-
-    p[i] <- z[i]*p11 + (1-z[i])*p10 # Detection probability including over-detections
-
-    for(j in 1:nsurveys.pc) { # Loop over occasions
-      y.ind[i,j] ~ dbern(p[i]) # Observed occ. data (if available)
-    }
-
-    for(j in 1:nsurveys.aru) { # Loop over occasions
-      y.aru[i,j] ~ dpois(lam*z[i] + ome)  # Total samples processed
-=======
   # JAGS specification ------------------------------------------------------
   modelFile <- tempfile()
   cat(file = modelFile, "
@@ -143,45 +105,8 @@
       probs[k,2] <- 1 - site.prob[siteid[k]] # the prior class probabilities
       g[k] ~ dcat(probs[k,])
       N1[k] <- ifelse(g[k]==1, 1, 0)
->>>>>>> ceb494da
     }
 
-<<<<<<< HEAD
-  # Likelihood part 2: feature score data
-  for (i in 1:nsites) {
-    site.prob[i] <- lam*z[i]/(lam*z[i]+ome) # Pr(sample is target species)
-  }
-  for(k in 1:nsamples) {
-    # Sample specific covariate
-    score[k] ~ dnorm(mu[g[k]], tau[g[k]]) # parameters are group specific
-    probs[k,1] <- site.prob[siteid[k]]
-    probs[k,2] <- 1 - site.prob[siteid[k]] # the prior class probabilities
-    g[k] ~ dcat(probs[k,])
-    N1[k] <- ifelse(g[k]==1, 1, 0)
-  }
-
-  # Derived quantities
-  Npos <- sum(N1[])
-}
-")
-
-# initialization
-
-zst <- rep(1, data$nsites)
-gst <- sample(1:2, data$nsamples, replace = TRUE)
-gst[data$score > threshold] <- 1
-gst[data$score <= threshold] <- 2
-inits <- function() {
-  list(
-    mu = c(1, 0.6), sigma = c(1, 0.1), z = zst,
-    psi = runif(1), p10 = runif(1, 0, 0.05), p11 = runif(1, 0.5, 0.8),
-    lam = runif(1, 1, 2), ome = runif(1, 0, 0.4), g = gst
-  )
-}
-
-
-# JAGS execution ----------------------------------------------------------
-=======
     # Derived quantities
     Npos <- sum(N1[])
   }
@@ -200,9 +125,7 @@
     )
   }
 
-  # JAGS execution ----------------------------------------------------------
   monitored <- c("psi", "p10", "p11", "lam", "ome", "mu", "sigma", "Npos")
->>>>>>> ceb494da
 
   # MCMC settings
   na <- 1000
@@ -211,19 +134,10 @@
   nb <- 1000
   nc <- 2
 
-<<<<<<< HEAD
-# MCMC settings
-na <- 1000
-ni <- 4000
-nt <- 1
-nb <- 1000
-nc <- 6
-=======
   # TODO(matt.har.vey): JAGS does not like indices in the list, since it's
   # non-numeric. Discuss team preferences on whether to omit it, nest the return
   # value of readCombined, or some other alternative.
   jagsData <- within(data, rm(indices))
->>>>>>> ceb494da
 
   jags(jagsData, inits, monitored, modelFile,
     n.adapt = na,
@@ -231,13 +145,6 @@
   )
 }
 
-<<<<<<< HEAD
-set.seed(123)
-
-jagsResult <- jags(jagsData, inits, monitored, modelFile,
-  n.adapt = na,
-  n.chains = nc, n.thin = nt, n.iter = ni, n.burnin = nb, parallel = TRUE
-=======
 plan(multisession)
 results <- future_map(
   speciesCodes,
@@ -264,5 +171,4 @@
       append(list(species = s), flatMeanAndRhat(r))
     }
   )
->>>>>>> ceb494da
 )