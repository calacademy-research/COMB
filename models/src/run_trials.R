--- conflicted
+++ resolved
@@ -34,16 +34,10 @@
 library(promises)
 library(tidyverse)
 
-<<<<<<< HEAD
-assumedNumChains <- 2
-# Too scary
-# plan(multisession, workers = availableCores() / assumedNumChains)
 
-plan(multisession, workers = 32)
-=======
 assumedNumChains <- 8
 plan(multisession, workers = availableCores() / assumedNumChains)
->>>>>>> cc60b3d6
+
 
 #' Generates a hyperparameter sweep over species codes.
 #'
